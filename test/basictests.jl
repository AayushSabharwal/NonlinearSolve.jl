using NonlinearSolve
using StaticArrays
using BenchmarkTools
using Test

# --- NewtonRaphson tests ---

function benchmark_immutable(f, u0)
    probN = NonlinearProblem{false}(f, u0)
    solver = init(probN, NewtonRaphson(), abstol = 1e-9)
    sol = solve!(solver)
end

function benchmark_mutable(f, u0)
    probN = NonlinearProblem{false}(f, u0)
    solver = init(probN, NewtonRaphson(), abstol = 1e-9)
    sol = solve!(solver)
end

function benchmark_scalar(f, u0)
    probN = NonlinearProblem{false}(f, u0)
    sol = (solve(probN, NewtonRaphson(), abstol = 1e-9))
end

function ff(u, p)
    u .* u .- 2
end
const cu0 = @SVector[1.0, 1.0]
function sf(u, p)
    u * u - 2
end
const csu0 = 1.0
u0 = [1.0, 1.0]

sol = benchmark_immutable(ff, cu0)
@test sol.retcode === ReturnCode.Success
@test all(abs.(sol.u .* sol.u .- 2) .< 1e-9)
sol = benchmark_mutable(ff, u0)
@test sol.retcode === ReturnCode.Success
@test all(abs.(sol.u .* sol.u .- 2) .< 1e-9)
sol = benchmark_scalar(sf, csu0)
@test sol.retcode === ReturnCode.Success
@test abs(sol.u * sol.u - 2) < 1e-9

# @test (@ballocated benchmark_immutable(ff, cu0)) < 200
# @test (@ballocated benchmark_mutable(ff, cu0)) < 200
# @test (@ballocated benchmark_scalar(sf, csu0)) < 400

function benchmark_inplace(f, u0)
    probN = NonlinearProblem{true}(f, u0)
    solver = init(probN, NewtonRaphson(), abstol = 1e-9)
    sol = solve!(solver)
end

function ffiip(du, u, p)
    du .= u .* u .- 2
end
u0 = [1.0, 1.0]

sol = benchmark_inplace(ffiip, u0)
@test sol.retcode === ReturnCode.Success
@test all(abs.(sol.u .* sol.u .- 2) .< 1e-9)

u0 = [1.0, 1.0]
probN = NonlinearProblem{true}(ffiip, u0)
solver = init(probN, NewtonRaphson(), abstol = 1e-9)
@test (@ballocated solve!(solver)) < 50

# AD Tests
using ForwardDiff

# Immutable
f, u0 = (u, p) -> u .* u .- p, @SVector[1.0, 1.0]

g = function (p)
    probN = NonlinearProblem{false}(f, csu0, p)
    sol = solve(probN, NewtonRaphson(), abstol = 1e-9)
    return sol.u[end]
end

for p in 1.0:0.1:100.0
    @test g(p) ≈ sqrt(p)
    @test ForwardDiff.derivative(g, p) ≈ 1 / (2 * sqrt(p))
end

# Scalar
f, u0 = (u, p) -> u * u - p, 1.0

# NewtonRaphson
g = function (p)
    probN = NonlinearProblem{false}(f, oftype(p, u0), p)
    sol = solve(probN, NewtonRaphson(), abstol = 1e-10)
    return sol.u
end

@test ForwardDiff.derivative(g, 1.0) ≈ 0.5

for p in 1.1:0.1:100.0
    @test g(p) ≈ sqrt(p)
    @test ForwardDiff.derivative(g, p) ≈ 1 / (2 * sqrt(p))
end

f = (u, p) -> p[1] * u * u - p[2]
t = (p) -> [sqrt(p[2] / p[1])]
p = [0.9, 50.0]
gnewton = function (p)
    probN = NonlinearProblem{false}(f, 0.5, p)
    sol = solve(probN, NewtonRaphson())
    return [sol.u]
end
@test gnewton(p) ≈ [sqrt(p[2] / p[1])]
@test ForwardDiff.jacobian(gnewton, p) ≈ ForwardDiff.jacobian(t, p)

# Iterator interface
f = (u, p) -> u * u - p
g = function (p_range)
    probN = NonlinearProblem{false}(f, 0.5, p_range[begin])
    cache = init(probN, NewtonRaphson(); maxiters = 100, abstol=1e-10)
    sols = zeros(length(p_range))
    for (i, p) in enumerate(p_range)
        reinit!(cache, cache.u; p = p)
        sol = solve!(cache)
        sols[i] = sol.u
    end
    return sols
end
p = range(0.01, 2, length = 200)
@test g(p) ≈ sqrt.(p)

f = (res, u, p) -> (res[begin] = u[1] * u[1] - p)
g = function (p_range)
    probN = NonlinearProblem{true}(f, [0.5], p_range[begin])
    cache = init(probN, NewtonRaphson(); maxiters = 100, abstol=1e-10)
    sols = zeros(length(p_range))
    for (i, p) in enumerate(p_range)
        reinit!(cache, [cache.u[1]]; p = p)
        sol = solve!(cache)
        sols[i] = sol.u[1]
    end
    return sols
end
p = range(0.01, 2, length = 200)
@test g(p) ≈ sqrt.(p)

# Error Checks

f, u0 = (u, p) -> u .* u .- 2.0, @SVector[1.0, 1.0]
probN = NonlinearProblem(f, u0)

@test solve(probN, NewtonRaphson()).u[end] ≈ sqrt(2.0)
@test solve(probN, NewtonRaphson(; autodiff = false)).u[end] ≈ sqrt(2.0)

for u0 in [1.0, [1, 1.0]]
    local f, probN, sol
    f = (u, p) -> u .* u .- 2.0
    probN = NonlinearProblem(f, u0)
    sol = sqrt(2) * u0

    @test solve(probN, NewtonRaphson()).u ≈ sol
    @test solve(probN, NewtonRaphson()).u ≈ sol
    @test solve(probN, NewtonRaphson(; autodiff = false)).u ≈ sol
end

# --- TrustRegion tests ---

function benchmark_immutable(f, u0, radius_update_scheme)
    probN = NonlinearProblem{false}(f, u0)
    solver = init(probN, TrustRegion(radius_update_scheme = radius_update_scheme), abstol = 1e-9)
    sol = solve!(solver)
end

function benchmark_mutable(f, u0, radius_update_scheme)
    probN = NonlinearProblem{false}(f, u0)
    solver = init(probN, TrustRegion(radius_update_scheme = radius_update_scheme), abstol = 1e-9)
    sol = solve!(solver)
end

function benchmark_scalar(f, u0, radius_update_scheme)
    probN = NonlinearProblem{false}(f, u0)
    sol = (solve(probN, TrustRegion(radius_update_scheme = radius_update_scheme), abstol = 1e-9))
end

function ff(u, p=nothing)
    u .* u .- 2
end

function sf(u, p=nothing)
    u * u - 2
end

u0 = [1.0, 1.0]
radius_update_schemes = [RadiusUpdateSchemes.Simple, RadiusUpdateSchemes.Hei, RadiusUpdateSchemes.Yuan]

for radius_update_scheme in radius_update_schemes
    sol = benchmark_immutable(ff, cu0, radius_update_scheme)
    @test sol.retcode === ReturnCode.Success
    @test all(abs.(sol.u .* sol.u .- 2) .< 1e-9)
    sol = benchmark_mutable(ff, u0, radius_update_scheme)
    @test sol.retcode === ReturnCode.Success
    @test all(abs.(sol.u .* sol.u .- 2) .< 1e-9)
    sol = benchmark_scalar(sf, csu0, radius_update_scheme)
    @test sol.retcode === ReturnCode.Success
    @test abs(sol.u * sol.u - 2) < 1e-9
end


function benchmark_inplace(f, u0, radius_update_scheme)
    probN = NonlinearProblem{true}(f, u0)
    solver = init(probN, TrustRegion(radius_update_scheme = radius_update_scheme), abstol = 1e-9)
    sol = solve!(solver)
end

function ffiip(du, u, p=nothing)
    du .= u .* u .- 2
end
u0 = [1.0, 1.0]

for radius_update_scheme in radius_update_schemes
    sol = benchmark_inplace(ffiip, u0, radius_update_scheme)
    @test sol.retcode === ReturnCode.Success
    @test all(abs.(sol.u .* sol.u .- 2) .< 1e-9)
end

for radius_update_scheme in radius_update_schemes
    probN = NonlinearProblem{true}(ffiip, u0)
    solver = init(probN, TrustRegion(radius_update_scheme = radius_update_scheme), abstol = 1e-9)
    @test (@ballocated solve!(solver)) < 200
end

# AD Tests
using ForwardDiff

# Immutable
f, u0 = (u, p) -> u .* u .- p, @SVector[1.0, 1.0]

g = function (p)
    probN = NonlinearProblem{false}(f, csu0, p)
    sol = solve(probN, TrustRegion(), abstol = 1e-9)
    return sol.u[end]
end

for p in 1.1:0.1:100.0
    @test g(p) ≈ sqrt(p)
    @test ForwardDiff.derivative(g, p) ≈ 1 / (2 * sqrt(p))
end

g = function (p)
    probN = NonlinearProblem{false}(f, csu0, p)
    sol = solve(probN, TrustRegion(radius_update_scheme = RadiusUpdateSchemes.Hei), abstol = 1e-9)
    return sol.u[end]
end

for p in 1.1:0.1:100.0
    @test g(p) ≈ sqrt(p)
    @test ForwardDiff.derivative(g, p) ≈ 1 / (2 * sqrt(p))
end

## FAIL BECAUSE JVP CANNOT ACCEPT PARAMETERS IN FUNCTIONS
g = function (p)
    probN = NonlinearProblem{false}(f, csu0, p)
    sol = solve(probN, TrustRegion(radius_update_scheme = RadiusUpdateSchemes.Yuan), abstol = 1e-9)
    return sol.u[end]
end

for p in 1.1:0.1:100.0
    @test g(p) ≈ sqrt(p)
    @test ForwardDiff.derivative(g, p) ≈ 1 / (2 * sqrt(p))
end

# Scalar
f, u0 = (u, p) -> u * u - p, 1.0

g = function (p)
    probN = NonlinearProblem{false}(f, oftype(p, u0), p)
    sol = solve(probN, TrustRegion(), abstol = 1e-10)
    return sol.u
end

@test ForwardDiff.derivative(g, 3.0) ≈ 1 / (2 * sqrt(3.0))

for p in 1.1:0.1:100.0
    @test g(p) ≈ sqrt(p)
    @test ForwardDiff.derivative(g, p) ≈ 1 / (2 * sqrt(p))
end

g = function (p)
    probN = NonlinearProblem{false}(f, oftype(p, u0), p)
    sol = solve(probN, TrustRegion(radius_update_scheme = RadiusUpdateSchemes.Hei), abstol = 1e-10)
    return sol.u
end

@test ForwardDiff.derivative(g, 3.0) ≈ 1 / (2 * sqrt(3.0))

for p in 1.1:0.1:100.0
    @test g(p) ≈ sqrt(p)
    @test ForwardDiff.derivative(g, p) ≈ 1 / (2 * sqrt(p))
end

g = function (p)
    probN = NonlinearProblem{false}(f, oftype(p, u0), p)
    sol = solve(probN, TrustRegion(radius_update_scheme = RadiusUpdateSchemes.Yuan), abstol = 1e-10)
    return sol.u
end

@test ForwardDiff.derivative(g, 3.0) ≈ 1 / (2 * sqrt(3.0))

for p in 1.1:0.1:100.0
    @test g(p) ≈ sqrt(p)
    @test ForwardDiff.derivative(g, p) ≈ 1 / (2 * sqrt(p))
end

f = (u, p) -> p[1] * u * u - p[2]
t = (p) -> [sqrt(p[2] / p[1])]
p = [0.9, 50.0]
gnewton = function (p)
    probN = NonlinearProblem{false}(f, 0.5, p)
    sol = solve(probN, TrustRegion())
    return [sol.u]
end
@test gnewton(p) ≈ [sqrt(p[2] / p[1])]
@test ForwardDiff.jacobian(gnewton, p) ≈ ForwardDiff.jacobian(t, p)

<<<<<<< HEAD
gnewton = function (p)
    probN = NonlinearProblem{false}(f, 0.5, p)
    sol = solve(probN, TrustRegion(radius_update_scheme = RadiusUpdateSchemes.Hei))
    return [sol.u]
end
@test gnewton(p) ≈ [sqrt(p[2] / p[1])]
@test ForwardDiff.jacobian(gnewton, p) ≈ ForwardDiff.jacobian(t, p)
=======
# Iterator interface
f = (u, p) -> u * u - p
g = function (p_range)
    probN = NonlinearProblem{false}(f, 0.5, p_range[begin])
    cache = init(probN, TrustRegion(); maxiters = 100, abstol=1e-10)
    sols = zeros(length(p_range))
    for (i, p) in enumerate(p_range)
        reinit!(cache, cache.u; p = p)
        sol = solve!(cache)
        sols[i] = sol.u
    end
    return sols
end
p = range(0.01, 2, length = 200)
@test g(p) ≈ sqrt.(p)

f = (res, u, p) -> (res[begin] = u[1] * u[1] - p)
g = function (p_range)
    probN = NonlinearProblem{true}(f, [0.5], p_range[begin])
    cache = init(probN, TrustRegion(); maxiters = 100, abstol=1e-10)
    sols = zeros(length(p_range))
    for (i, p) in enumerate(p_range)
        reinit!(cache, [cache.u[1]]; p = p)
        sol = solve!(cache)
        sols[i] = sol.u[1]
    end
    return sols
end
p = range(0.01, 2, length = 200)
@test g(p) ≈ sqrt.(p)
>>>>>>> c9ffc07a

# Error Checks
f, u0 = (u, p) -> u .* u .- 2, @SVector[1.0, 1.0]
probN = NonlinearProblem(f, u0)

@test solve(probN, TrustRegion()).u[end] ≈ sqrt(2.0)
@test solve(probN, TrustRegion(; autodiff = false)).u[end] ≈ sqrt(2.0)

@test solve(probN, TrustRegion(radius_update_scheme = RadiusUpdateSchemes.Hei)).u[end] ≈ sqrt(2.0)
@test solve(probN, TrustRegion(; radius_update_scheme = RadiusUpdateSchemes.Hei, autodiff = false)).u[end] ≈ sqrt(2.0)

@test solve(probN, TrustRegion(radius_update_scheme = RadiusUpdateSchemes.Yuan)).u[end] ≈ sqrt(2.0)
@test solve(probN, TrustRegion(; radius_update_scheme = RadiusUpdateSchemes.Yuan, autodiff = false)).u[end] ≈ sqrt(2.0)

for u0 in [1.0, [1, 1.0]]
    local f, probN, sol
    f = (u, p) -> u .* u .- 2.0
    probN = NonlinearProblem(f, u0)
    sol = sqrt(2) * u0

    @test solve(probN, TrustRegion()).u ≈ sol
    @test solve(probN, TrustRegion()).u ≈ sol
    @test solve(probN, TrustRegion(; autodiff = false)).u ≈ sol
end

# Test that `TrustRegion` passes a test that `NewtonRaphson` fails on.
u0 = [-10.0, -1.0, 1.0, 2.0, 3.0, 4.0, 10.0]
global g, f
f = (u, p) -> 0.010000000000000002 .+
              10.000000000000002 ./ (1 .+
               (0.21640425613334457 .+
                216.40425613334457 ./ (1 .+
                 (0.21640425613334457 .+
                  216.40425613334457 ./
                  (1 .+ 0.0006250000000000001(u .^ 2.0))) .^ 2.0)) .^ 2.0) .-
              0.0011552453009332421u .- p
g = function (p)
    probN = NonlinearProblem{false}(f, u0, p)
    sol = solve(probN, TrustRegion(), abstol = 1e-10)
    return sol.u
end
p = [0.0, 0.0, 0.0, 0.0, 0.0, 0.0, 0.0]
u = g(p)
f(u, p)
@test all(abs.(f(u, p)) .< 1e-10)

# Test kwars in `TrustRegion`
max_trust_radius = [10.0, 100.0, 1000.0]
initial_trust_radius = [10.0, 1.0, 0.1]
step_threshold = [0.0, 0.01, 0.25]
shrink_threshold = [0.25, 0.3, 0.5]
expand_threshold = [0.5, 0.8, 0.9]
shrink_factor = [0.1, 0.3, 0.5]
expand_factor = [1.5, 2.0, 3.0]
max_shrink_times = [10, 20, 30]

list_of_options = zip(max_trust_radius, initial_trust_radius, step_threshold,
                      shrink_threshold, expand_threshold, shrink_factor,
                      expand_factor, max_shrink_times)
for options in list_of_options
    local probN, sol, alg
    alg = TrustRegion(max_trust_radius = options[1],
                      initial_trust_radius = options[2],
                      step_threshold = options[3],
                      shrink_threshold = options[4],
                      expand_threshold = options[5],
                      shrink_factor = options[6],
                      expand_factor = options[7],
                      max_shrink_times = options[8])

    probN = NonlinearProblem{false}(f, u0, p)
    sol = solve(probN, alg, abstol = 1e-10)
    @test all(abs.(f(u, p)) .< 1e-10)
end

# --- LevenbergMarquardt tests ---

function benchmark_immutable(f, u0)
    probN = NonlinearProblem{false}(f, u0)
    solver = init(probN, LevenbergMarquardt(), abstol = 1e-9)
    sol = solve!(solver)
end

function benchmark_mutable(f, u0)
    probN = NonlinearProblem{false}(f, u0)
    solver = init(probN, LevenbergMarquardt(), abstol = 1e-9)
    sol = solve!(solver)
end

function benchmark_scalar(f, u0)
    probN = NonlinearProblem{false}(f, u0)
    sol = (solve(probN, LevenbergMarquardt(), abstol = 1e-9))
end

function ff(u, p)
    u .* u .- 2
end

function sf(u, p)
    u * u - 2
end
u0 = [1.0, 1.0]

sol = benchmark_immutable(ff, cu0)
@test sol.retcode === ReturnCode.Success
@test all(abs.(sol.u .* sol.u .- 2) .< 1e-9)
sol = benchmark_mutable(ff, u0)
@test sol.retcode === ReturnCode.Success
@test all(abs.(sol.u .* sol.u .- 2) .< 1e-9)
sol = benchmark_scalar(sf, csu0)
@test sol.retcode === ReturnCode.Success
@test abs(sol.u * sol.u - 2) < 1e-9

function benchmark_inplace(f, u0)
    probN = NonlinearProblem{true}(f, u0)
    solver = init(probN, LevenbergMarquardt(), abstol = 1e-9)
    sol = solve!(solver)
end

function ffiip(du, u, p)
    du .= u .* u .- 2
end
u0 = [1.0, 1.0]

sol = benchmark_inplace(ffiip, u0)
@test sol.retcode === ReturnCode.Success
@test all(abs.(sol.u .* sol.u .- 2) .< 1e-9)

u0 = [1.0, 1.0]
probN = NonlinearProblem{true}(ffiip, u0)
solver = init(probN, LevenbergMarquardt(), abstol = 1e-9)
@test (@ballocated solve!(solver)) < 120

# AD Tests
using ForwardDiff

# Immutable
f, u0 = (u, p) -> u .* u .- p, @SVector[1.0, 1.0]

g = function (p)
    probN = NonlinearProblem{false}(f, csu0, p)
    sol = solve(probN, LevenbergMarquardt(), abstol = 1e-9)
    return sol.u[end]
end

for p in 1.1:0.1:100.0
    @test g(p) ≈ sqrt(p)
    @test ForwardDiff.derivative(g, p) ≈ 1 / (2 * sqrt(p))
end

# Scalar
f, u0 = (u, p) -> u * u - p, 1.0

g = function (p)
    probN = NonlinearProblem{false}(f, oftype(p, u0), p)
    sol = solve(probN, LevenbergMarquardt(), abstol = 1e-10)
    return sol.u
end

@test ForwardDiff.derivative(g, 3.0) ≈ 1 / (2 * sqrt(3.0))

for p in 1.1:0.1:100.0
    @test g(p) ≈ sqrt(p)
    @test ForwardDiff.derivative(g, p) ≈ 1 / (2 * sqrt(p))
end

f = (u, p) -> p[1] * u * u - p[2]
t = (p) -> [sqrt(p[2] / p[1])]
p = [0.9, 50.0]
gnewton = function (p)
    probN = NonlinearProblem{false}(f, 0.5, p)
    sol = solve(probN, LevenbergMarquardt())
    return [sol.u]
end
@test gnewton(p) ≈ [sqrt(p[2] / p[1])]
@test ForwardDiff.jacobian(gnewton, p) ≈ ForwardDiff.jacobian(t, p)

# Error Checks
f, u0 = (u, p) -> u .* u .- 2.0, @SVector[1.0, 1.0]
probN = NonlinearProblem(f, u0)

@test solve(probN, LevenbergMarquardt()).u[end] ≈ sqrt(2.0)
@test solve(probN, LevenbergMarquardt(; autodiff = false)).u[end] ≈ sqrt(2.0)

for u0 in [1.0, [1, 1.0]]
    local f, probN, sol
    f = (u, p) -> u .* u .- 2.0
    probN = NonlinearProblem(f, u0)
    sol = sqrt(2) * u0

    @test solve(probN, LevenbergMarquardt()).u ≈ sol
    @test solve(probN, LevenbergMarquardt()).u ≈ sol
    @test solve(probN, LevenbergMarquardt(; autodiff = false)).u ≈ sol
end

# Test that `LevenbergMarquardt` passes a test that `NewtonRaphson` fails on.
u0 = [-10.0, -1.0, 1.0, 2.0, 3.0, 4.0, 10.0]
global g, f
f = (u, p) -> 0.010000000000000002 .+
              10.000000000000002 ./ (1 .+
               (0.21640425613334457 .+
                216.40425613334457 ./ (1 .+
                 (0.21640425613334457 .+
                  216.40425613334457 ./
                  (1 .+ 0.0006250000000000001(u .^ 2.0))) .^ 2.0)) .^ 2.0) .-
              0.0011552453009332421u .- p
g = function (p)
    probN = NonlinearProblem{false}(f, u0, p)
    sol = solve(probN, LevenbergMarquardt(), abstol = 1e-10)
    return sol.u
end
p = [0.0, 0.0, 0.0, 0.0, 0.0, 0.0, 0.0]
u = g(p)
f(u, p)
@test all(abs.(f(u, p)) .< 1e-10)

# # Test kwars in `LevenbergMarquardt`
damping_initial = [0.5, 2.0, 5.0]
damping_increase_factor = [1.5, 3.0, 10.0]
damping_decrease_factor = [2, 5, 10]
finite_diff_step_geodesic = [0.02, 0.2, 0.3]
α_geodesic = [0.6, 0.8, 0.9]
b_uphill = [0, 1, 2]
min_damping_D = [1e-12, 1e-9, 1e-4]

list_of_options = zip(damping_initial, damping_increase_factor, damping_decrease_factor,
                      finite_diff_step_geodesic, α_geodesic, b_uphill,
                      min_damping_D)
for options in list_of_options
    local probN, sol, alg
    alg = LevenbergMarquardt(damping_initial = options[1],
                             damping_increase_factor = options[2],
                             damping_decrease_factor = options[3],
                             finite_diff_step_geodesic = options[4],
                             α_geodesic = options[5],
                             b_uphill = options[6],
                             min_damping_D = options[7])

    probN = NonlinearProblem{false}(f, u0, p)
    sol = solve(probN, alg, abstol = 1e-10)
    @test all(abs.(f(u, p)) .< 1e-10)
end<|MERGE_RESOLUTION|>--- conflicted
+++ resolved
@@ -320,7 +320,6 @@
 @test gnewton(p) ≈ [sqrt(p[2] / p[1])]
 @test ForwardDiff.jacobian(gnewton, p) ≈ ForwardDiff.jacobian(t, p)
 
-<<<<<<< HEAD
 gnewton = function (p)
     probN = NonlinearProblem{false}(f, 0.5, p)
     sol = solve(probN, TrustRegion(radius_update_scheme = RadiusUpdateSchemes.Hei))
@@ -328,7 +327,7 @@
 end
 @test gnewton(p) ≈ [sqrt(p[2] / p[1])]
 @test ForwardDiff.jacobian(gnewton, p) ≈ ForwardDiff.jacobian(t, p)
-=======
+
 # Iterator interface
 f = (u, p) -> u * u - p
 g = function (p_range)
@@ -359,7 +358,6 @@
 end
 p = range(0.01, 2, length = 200)
 @test g(p) ≈ sqrt.(p)
->>>>>>> c9ffc07a
 
 # Error Checks
 f, u0 = (u, p) -> u .* u .- 2, @SVector[1.0, 1.0]

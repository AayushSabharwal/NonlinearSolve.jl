"""
    LevenbergMarquardt(; concrete_jac = nothing, linsolve = nothing,
        precs = DEFAULT_PRECS, damping_initial::Real = 1.0,
        damping_increase_factor::Real = 2.0, damping_decrease_factor::Real = 3.0,
        finite_diff_step_geodesic::Real = 0.1, α_geodesic::Real = 0.75,
        b_uphill::Real = 1.0, min_damping_D::AbstractFloat = 1e-8, adkwargs...)

An advanced Levenberg-Marquardt implementation with the improvements suggested in the
[paper](https://arxiv.org/abs/1201.5885) "Improvements to the Levenberg-Marquardt
algorithm for nonlinear least-squares minimization". Designed for large-scale and
numerically-difficult nonlinear systems.

If no `linsolve` is provided or a variant of `QR` is provided, then we will use an efficient
routine for the factorization without constructing `JᵀJ` and `Jᵀf`. For more details see
"Chapter 10: Implementation of the Levenberg-Marquardt Method" of
["Numerical Optimization" by Jorge Nocedal & Stephen J. Wright](https://link.springer.com/book/10.1007/978-0-387-40065-5).

### Keyword Arguments

  - `autodiff`: determines the backend used for the Jacobian. Note that this argument is
    ignored if an analytical Jacobian is passed, as that will be used instead. Defaults to
    `nothing` which means that a default is selected according to the problem specification!
    Valid choices are types from ADTypes.jl.
  - `concrete_jac`: whether to build a concrete Jacobian. If a Krylov-subspace method is used,
    then the Jacobian will not be constructed and instead direct Jacobian-vector products
    `J*v` are computed using forward-mode automatic differentiation or finite differencing
    tricks (without ever constructing the Jacobian). However, if the Jacobian is still needed,
    for example for a preconditioner, `concrete_jac = true` can be passed in order to force
    the construction of the Jacobian.
  - `linsolve`: the [LinearSolve.jl](https://github.com/SciML/LinearSolve.jl) used for the
    linear solves within the Newton method. Defaults to `nothing`, which means it uses the
    LinearSolve.jl default algorithm choice. For more information on available algorithm
    choices, see the [LinearSolve.jl documentation](https://docs.sciml.ai/LinearSolve/stable/).
  - `precs`: the choice of preconditioners for the linear solver. Defaults to using no
    preconditioners. For more information on specifying preconditioners for LinearSolve
    algorithms, consult the
    [LinearSolve.jl documentation](https://docs.sciml.ai/LinearSolve/stable/).
  - `damping_initial`: the starting value for the damping factor. The damping factor is
    inversely proportional to the step size. The damping factor is adjusted during each
    iteration. Defaults to `1.0`. For more details, see section 2.1 of
    [this paper](https://arxiv.org/abs/1201.5885).
  - `damping_increase_factor`: the factor by which the damping is increased if a step is
    rejected. Defaults to `2.0`. For more details, see section 2.1 of
    [this paper](https://arxiv.org/abs/1201.5885).
  - `damping_decrease_factor`: the factor by which the damping is decreased if a step is
    accepted. Defaults to `3.0`. For more details, see section 2.1 of
    [this paper](https://arxiv.org/abs/1201.5885).
  - `finite_diff_step_geodesic`: the step size used for finite differencing used to calculate
    the geodesic acceleration. Defaults to `0.1` which means that the step size is
    approximately 10% of the first-order step. For more details, see section 3 of
    [this paper](https://arxiv.org/abs/1201.5885).
  - `α_geodesic`: a factor that determines if a step is accepted or rejected. To incorporate
    geodesic acceleration as an addition to the Levenberg-Marquardt algorithm, it is necessary
    that acceptable steps meet the condition
    ``\\frac{2||a||}{||v||} \\le \\alpha_{\\text{geodesic}}``, where ``a`` is the geodesic
    acceleration, ``v`` is the Levenberg-Marquardt algorithm's step (velocity along a geodesic
    path) and `α_geodesic` is some number of order `1`. For most problems `α_geodesic = 0.75`
    is a good value but for problems where convergence is difficult `α_geodesic = 0.1` is an
    effective choice. Defaults to `0.75`. For more details, see section 3, equation (15) of
    [this paper](https://arxiv.org/abs/1201.5885).
  - `b_uphill`: a factor that determines if a step is accepted or rejected. The standard
    choice in the Levenberg-Marquardt method is to accept all steps that decrease the cost
    and reject all steps that increase the cost. Although this is a natural and safe choice,
    it is often not the most efficient. Therefore downhill moves are always accepted, but
    uphill moves are only conditionally accepted. To decide whether an uphill move will be
    accepted at each iteration ``i``, we compute
    ``\\beta_i = \\cos(v_{\\text{new}}, v_{\\text{old}})``, which denotes the cosine angle
    between the proposed velocity ``v_{\\text{new}}`` and the velocity of the last accepted
    step ``v_{\\text{old}}``. The idea is to accept uphill moves if the angle is small. To
    specify, uphill moves are accepted if
    ``(1-\\beta_i)^{b_{\\text{uphill}}} C_{i+1} \\le C_i``, where ``C_i`` is the cost at
    iteration ``i``. Reasonable choices for `b_uphill` are `1.0` or `2.0`, with `b_uphill=2.0`
    allowing higher uphill moves than `b_uphill=1.0`. When `b_uphill=0.0`, no uphill moves
    will be accepted. Defaults to `1.0`. For more details, see section 4 of
    [this paper](https://arxiv.org/abs/1201.5885).
  - `min_damping_D`: the minimum value of the damping terms in the diagonal damping matrix
    `DᵀD`, where `DᵀD` is given by the largest diagonal entries of `JᵀJ` yet encountered,
    where `J` is the Jacobian. It is suggested by
    [this paper](https://arxiv.org/abs/1201.5885) to use a minimum value of the elements in
    `DᵀD` to prevent the damping from being too small. Defaults to `1e-8`.
"""
@concrete struct LevenbergMarquardt{CJ, AD, T} <:
                 AbstractNewtonAlgorithm{CJ, AD}
    ad::AD
    linsolve
    precs
    damping_initial::T
    damping_increase_factor::T
    damping_decrease_factor::T
    finite_diff_step_geodesic::T
    α_geodesic::T
    b_uphill::T
    min_damping_D::T
end

function set_ad(alg::LevenbergMarquardt{CJ}, ad) where {CJ}
    return LevenbergMarquardt{CJ}(ad, alg.linsolve, alg.precs, alg.damping_initial,
        alg.damping_increase_factor, alg.damping_decrease_factor,
        alg.finite_diff_step_geodesic, alg.α_geodesic, alg.b_uphill, alg.min_damping_D)
end

function LevenbergMarquardt(; concrete_jac = nothing, linsolve = nothing,
    precs = DEFAULT_PRECS, damping_initial::Real = 1.0, damping_increase_factor::Real = 2.0,
    damping_decrease_factor::Real = 3.0, finite_diff_step_geodesic::Real = 0.1,
    α_geodesic::Real = 0.75, b_uphill::Real = 1.0, min_damping_D::AbstractFloat = 1e-8,
    adkwargs...)
    ad = default_adargs_to_adtype(; adkwargs...)
    return LevenbergMarquardt{_unwrap_val(concrete_jac)}(ad, linsolve, precs,
        damping_initial, damping_increase_factor, damping_decrease_factor,
        finite_diff_step_geodesic, α_geodesic, b_uphill, min_damping_D)
end

@concrete mutable struct LevenbergMarquardtCache{iip, fastls} <:
                         AbstractNonlinearSolveCache{iip}
    f
    alg
    u
    u_prev
    fu1
    fu2
    du
    p
    uf
    linsolve
    J
    jac_cache
    force_stop::Bool
    maxiters::Int
    internalnorm
    retcode::ReturnCode.T
    abstol
    reltol
    prob
    DᵀD
    JᵀJ
    λ
    λ_factor
    damping_increase_factor
    damping_decrease_factor
    h
    α_geodesic
    b_uphill
    min_damping_D
    v
    a
    tmp_vec
    v_old
    norm_v_old
    δ
    loss_old
    make_new_J::Bool
    fu_tmp
    u_tmp
    Jv
    mat_tmp
    rhs_tmp
    J²
    stats::NLStats
    termination_condition
    tc_storage
end

function SciMLBase.__init(prob::Union{NonlinearProblem{uType, iip},
        NonlinearLeastSquaresProblem{uType, iip}}, alg_::LevenbergMarquardt,
    args...; alias_u0 = false, maxiters = 1000, abstol = nothing, reltol = nothing,
    termination_condition = nothing,
    internalnorm = DEFAULT_NORM,
    linsolve_kwargs = (;), kwargs...) where {uType, iip}
    alg = get_concrete_algorithm(alg_, prob)
    @unpack f, u0, p = prob
    u = alias_u0 ? u0 : deepcopy(u0)
    fu1 = evaluate_f(prob, u)

    linsolve_with_JᵀJ = Val(_needs_square_A(alg, u0))

    if _unwrap_val(linsolve_with_JᵀJ)
        uf, linsolve, J, fu2, jac_cache, du, JᵀJ, v = jacobian_caches(alg, f, u, p,
            Val(iip); linsolve_kwargs, linsolve_with_JᵀJ)
        J² = nothing
    else
        uf, linsolve, J, fu2, jac_cache, du = jacobian_caches(alg, f, u, p, Val(iip);
            linsolve_kwargs, linsolve_with_JᵀJ)
        JᵀJ = similar(_vec(u))
        J² = similar(J)
        v = similar(du)
    end

    abstol, reltol, termination_condition = _init_termination_elements(abstol,
        reltol,
        termination_condition,
        eltype(u); mode = NLSolveTerminationMode.AbsNorm)

    λ = convert(eltype(u), alg.damping_initial)
    λ_factor = convert(eltype(u), alg.damping_increase_factor)
    damping_increase_factor = convert(eltype(u), alg.damping_increase_factor)
    damping_decrease_factor = convert(eltype(u), alg.damping_decrease_factor)
    h = convert(eltype(u), alg.finite_diff_step_geodesic)
    α_geodesic = convert(eltype(u), alg.α_geodesic)
    b_uphill = convert(eltype(u), alg.b_uphill)
    min_damping_D = convert(eltype(u), alg.min_damping_D)

    if u isa Number
        DᵀD = min_damping_D
    else
        d = similar(u)
        d .= min_damping_D
        DᵀD = Diagonal(_vec(d))
    end

    loss = internalnorm(fu1)
    a = _mutable_zero(u)
    tmp_vec = _mutable_zero(u)
    v_old = _mutable_zero(u)
    δ = _mutable_zero(u)
    make_new_J = true
    fu_tmp = zero(fu1)

<<<<<<< HEAD
    mode = DiffEqBase.get_termination_mode(termination_condition)

    storage = mode ∈ DiffEqBase.SAFE_TERMINATION_MODES ? NLSolveSafeTerminationResult() :
              nothing

    return LevenbergMarquardtCache{iip}(f, alg, u, copy(u), fu1, fu2, du, p, uf, linsolve,
        J,
        jac_cache, false, maxiters, internalnorm, ReturnCode.Default, abstol, reltol, prob,
        DᵀD,
        JᵀJ, λ, λ_factor, damping_increase_factor, damping_decrease_factor, h, α_geodesic,
        b_uphill, min_damping_D, v, a, tmp_vec, v_old, loss, δ, loss, make_new_J, fu_tmp,
        zero(u), zero(fu1), mat_tmp, NLStats(1, 0, 0, 0, 0), termination_condition, storage)
end

function perform_step!(cache::LevenbergMarquardtCache{true})
    @unpack fu1, f, make_new_J, tc_storage = cache

    termination_condition = cache.termination_condition(tc_storage)

=======
    if _unwrap_val(linsolve_with_JᵀJ)
        mat_tmp = zero(JᵀJ)
        rhs_tmp = nothing
    else
        # Preserve Types
        mat_tmp = vcat(J, DᵀD)
        fill!(mat_tmp, zero(eltype(u)))
        rhs_tmp = vcat(_vec(fu1), _vec(u))
        fill!(rhs_tmp, zero(eltype(u)))
        linsolve = __setup_linsolve(mat_tmp, rhs_tmp, u, p, alg)
    end

    return LevenbergMarquardtCache{iip, !_unwrap_val(linsolve_with_JᵀJ)}(f, alg, u, fu1,
        fu2, du, p, uf, linsolve, J,
        jac_cache, false, maxiters, internalnorm, ReturnCode.Default, abstol, prob, DᵀD,
        JᵀJ, λ, λ_factor, damping_increase_factor, damping_decrease_factor, h, α_geodesic,
        b_uphill, min_damping_D, v, a, tmp_vec, v_old, loss, δ, loss, make_new_J, fu_tmp,
        zero(u), zero(fu1), mat_tmp, rhs_tmp, J², NLStats(1, 0, 0, 0, 0))
end

function perform_step!(cache::LevenbergMarquardtCache{true, fastls}) where {fastls}
    @unpack fu1, f, make_new_J = cache
>>>>>>> 786e8d3d
    if iszero(fu1)
        cache.force_stop = true
        return nothing
    end

    if make_new_J
        jacobian!!(cache.J, cache)
        if fastls
            cache.J² .= abs2.(cache.J)
            sum!(cache.JᵀJ', cache.J²)
            cache.DᵀD.diag .= max.(cache.DᵀD.diag, cache.JᵀJ)
        else
            __matmul!(cache.JᵀJ, cache.J', cache.J)
            cache.DᵀD .= max.(cache.DᵀD, Diagonal(cache.JᵀJ))
        end
        cache.make_new_J = false
        cache.stats.njacs += 1
    end
    @unpack u, u_prev, p, λ, JᵀJ, DᵀD, J, alg, linsolve = cache

    # Usual Levenberg-Marquardt step ("velocity").
    # The following lines do: cache.v = -cache.mat_tmp \ cache.u_tmp
    if fastls
        cache.mat_tmp[1:length(fu1), :] .= cache.J
        cache.mat_tmp[(length(fu1) + 1):end, :] .= λ .* cache.DᵀD
        cache.rhs_tmp[1:length(fu1)] .= _vec(fu1)
        linres = dolinsolve(alg.precs, linsolve; A = cache.mat_tmp,
            b = cache.rhs_tmp, linu = _vec(cache.du), p = p, reltol = cache.abstol)
        _vec(cache.v) .= -_vec(cache.du)
    else
        mul!(_vec(cache.u_tmp), J', _vec(fu1))
        @. cache.mat_tmp = JᵀJ + λ * DᵀD
        linres = dolinsolve(alg.precs, linsolve; A = __maybe_symmetric(cache.mat_tmp),
            b = _vec(cache.u_tmp), linu = _vec(cache.du), p = p, reltol = cache.abstol)
        cache.linsolve = linres.cache
        _vec(cache.v) .= -_vec(cache.du)
    end

    # Geodesic acceleration (step_size = v + a / 2).
    @unpack v, α_geodesic, h = cache
    cache.u_tmp .= _restructure(cache.u_tmp, _vec(u) .+ h .* _vec(v))
    f(cache.fu_tmp, cache.u_tmp, p)

    # The following lines do: cache.a = -J \ cache.fu_tmp
    # NOTE: Don't pass `A` in again, since we want to reuse the previous solve
    mul!(_vec(cache.Jv), J, _vec(v))
    @. cache.fu_tmp = (2 / h) * ((cache.fu_tmp - fu1) / h - cache.Jv)
    if fastls
        cache.rhs_tmp[1:length(fu1)] .= _vec(cache.fu_tmp)
        linres = dolinsolve(alg.precs, linsolve; b = cache.rhs_tmp, linu = _vec(cache.du),
            p = p, reltol = cache.abstol)
    else
        mul!(_vec(cache.u_tmp), J', _vec(cache.fu_tmp))
        linres = dolinsolve(alg.precs, linsolve; b = _vec(cache.u_tmp),
            linu = _vec(cache.du), p = p, reltol = cache.abstol)
        cache.linsolve = linres.cache
        @. cache.a = -cache.du
    end
    cache.stats.nsolve += 2
    cache.stats.nfactors += 2

    # Require acceptable steps to satisfy the following condition.
    norm_v = norm(v)
    if 2 * norm(cache.a) ≤ α_geodesic * norm_v
        _vec(cache.δ) .= _vec(v) .+ _vec(cache.a) ./ 2
        @unpack δ, loss_old, norm_v_old, v_old, b_uphill = cache
        f(cache.fu_tmp, u .+ δ, p)
        cache.stats.nf += 1
        loss = cache.internalnorm(cache.fu_tmp)

        # Condition to accept uphill steps (evaluates to `loss ≤ loss_old` in iteration 1).
        β = dot(v, v_old) / (norm_v * norm_v_old)
        if (1 - β)^b_uphill * loss ≤ loss_old
            # Accept step.
            cache.u .+= δ
            if termination_condition(cache.fu_tmp,
                cache.u,
                u_prev,
                cache.abstol,
                cache.reltol)
                cache.force_stop = true
                return nothing
            end
            cache.fu1 .= cache.fu_tmp
            _vec(cache.v_old) .= _vec(v)
            cache.norm_v_old = norm_v
            cache.loss_old = loss
            cache.λ_factor = 1 / cache.damping_decrease_factor
            cache.make_new_J = true
        end
    end
    @. u_prev = u
    cache.λ *= cache.λ_factor
    cache.λ_factor = cache.damping_increase_factor
    return nothing
end

<<<<<<< HEAD
function perform_step!(cache::LevenbergMarquardtCache{false})
    @unpack fu1, f, make_new_J, tc_storage = cache

    termination_condition = cache.termination_condition(tc_storage)

=======
function perform_step!(cache::LevenbergMarquardtCache{false, fastls}) where {fastls}
    @unpack fu1, f, make_new_J = cache
>>>>>>> 786e8d3d
    if iszero(fu1)
        cache.force_stop = true
        return nothing
    end

    if make_new_J
        cache.J = jacobian!!(cache.J, cache)
        if fastls
            cache.JᵀJ = _vec(sum(abs2, cache.J; dims = 1))
            cache.DᵀD.diag .= max.(cache.DᵀD.diag, cache.JᵀJ)
        else
            cache.JᵀJ = cache.J' * cache.J
            if cache.JᵀJ isa Number
                cache.DᵀD = max(cache.DᵀD, cache.JᵀJ)
            else
                cache.DᵀD .= max.(cache.DᵀD, Diagonal(cache.JᵀJ))
            end
        end
        cache.make_new_J = false
        cache.stats.njacs += 1
    end

    @unpack u, u_prev, p, λ, JᵀJ, DᵀD, J, linsolve, alg = cache

    # Usual Levenberg-Marquardt step ("velocity").
    if fastls
        cache.mat_tmp = vcat(J, λ .* cache.DᵀD)
        cache.rhs_tmp[1:length(fu1)] .= -_vec(fu1)
        linres = dolinsolve(alg.precs, linsolve; A = cache.mat_tmp,
            b = cache.rhs_tmp, linu = _vec(cache.v), p = p, reltol = cache.abstol)
    else
        cache.mat_tmp = JᵀJ + λ * DᵀD
        if linsolve === nothing
            cache.v = -cache.mat_tmp \ (J' * fu1)
        else
            linres = dolinsolve(alg.precs, linsolve; A = -__maybe_symmetric(cache.mat_tmp),
                b = _vec(J' * _vec(fu1)), linu = _vec(cache.v), p, reltol = cache.abstol)
            cache.linsolve = linres.cache
        end
    end

    @unpack v, h, α_geodesic = cache
    # Geodesic acceleration (step_size = v + a / 2).
    rhs_term = _vec(((2 / h) .* ((_vec(f(u .+ h .* _restructure(u, v), p)) .-
                       _vec(fu1)) ./ h .- J * _vec(v))))
    if fastls
        cache.rhs_tmp[1:length(fu1)] .= -_vec(rhs_term)
        linres = dolinsolve(alg.precs, linsolve;
            b = cache.rhs_tmp, linu = _vec(cache.a), p = p, reltol = cache.abstol)
    else
        if linsolve === nothing
            cache.a = -cache.mat_tmp \ _vec(J' * rhs_term)
        else
            linres = dolinsolve(alg.precs, linsolve; b = _mutable(_vec(J' * rhs_term)),
                linu = _vec(cache.a), p, reltol = cache.abstol)
            cache.linsolve = linres.cache
        end
    end
    cache.stats.nsolve += 1
    cache.stats.nfactors += 1

    # Require acceptable steps to satisfy the following condition.
    norm_v = norm(v)
    if 2 * norm(cache.a) ≤ α_geodesic * norm_v
        cache.δ = _restructure(cache.δ, _vec(v) .+ _vec(cache.a) ./ 2)
        @unpack δ, loss_old, norm_v_old, v_old, b_uphill = cache
        fu_new = f(u .+ δ, p)
        cache.stats.nf += 1
        loss = cache.internalnorm(fu_new)

        # Condition to accept uphill steps (evaluates to `loss ≤ loss_old` in iteration 1).
        β = dot(v, v_old) / (norm_v * norm_v_old)
        if (1 - β)^b_uphill * loss ≤ loss_old
            # Accept step.
            cache.u += δ
            if termination_condition(fu_new, cache.u, u_prev, cache.abstol, cache.reltol)
                cache.force_stop = true
                return nothing
            end
            cache.fu1 = fu_new
            cache.v_old = _restructure(cache.v_old, v)
            cache.norm_v_old = norm_v
            cache.loss_old = loss
            cache.λ_factor = 1 / cache.damping_decrease_factor
            cache.make_new_J = true
        end
    end
    cache.u_prev = @. cache.u
    cache.λ *= cache.λ_factor
    cache.λ_factor = cache.damping_increase_factor
    return nothing
end<|MERGE_RESOLUTION|>--- conflicted
+++ resolved
@@ -215,27 +215,11 @@
     make_new_J = true
     fu_tmp = zero(fu1)
 
-<<<<<<< HEAD
     mode = DiffEqBase.get_termination_mode(termination_condition)
 
     storage = mode ∈ DiffEqBase.SAFE_TERMINATION_MODES ? NLSolveSafeTerminationResult() :
               nothing
-
-    return LevenbergMarquardtCache{iip}(f, alg, u, copy(u), fu1, fu2, du, p, uf, linsolve,
-        J,
-        jac_cache, false, maxiters, internalnorm, ReturnCode.Default, abstol, reltol, prob,
-        DᵀD,
-        JᵀJ, λ, λ_factor, damping_increase_factor, damping_decrease_factor, h, α_geodesic,
-        b_uphill, min_damping_D, v, a, tmp_vec, v_old, loss, δ, loss, make_new_J, fu_tmp,
-        zero(u), zero(fu1), mat_tmp, NLStats(1, 0, 0, 0, 0), termination_condition, storage)
-end
-
-function perform_step!(cache::LevenbergMarquardtCache{true})
-    @unpack fu1, f, make_new_J, tc_storage = cache
-
-    termination_condition = cache.termination_condition(tc_storage)
-
-=======
+  
     if _unwrap_val(linsolve_with_JᵀJ)
         mat_tmp = zero(JᵀJ)
         rhs_tmp = nothing
@@ -250,15 +234,17 @@
 
     return LevenbergMarquardtCache{iip, !_unwrap_val(linsolve_with_JᵀJ)}(f, alg, u, fu1,
         fu2, du, p, uf, linsolve, J,
-        jac_cache, false, maxiters, internalnorm, ReturnCode.Default, abstol, prob, DᵀD,
+        jac_cache, false, maxiters, internalnorm, ReturnCode.Default, abstol, reltol, prob, DᵀD,
         JᵀJ, λ, λ_factor, damping_increase_factor, damping_decrease_factor, h, α_geodesic,
         b_uphill, min_damping_D, v, a, tmp_vec, v_old, loss, δ, loss, make_new_J, fu_tmp,
-        zero(u), zero(fu1), mat_tmp, rhs_tmp, J², NLStats(1, 0, 0, 0, 0))
+        zero(u), zero(fu1), mat_tmp, rhs_tmp, J², NLStats(1, 0, 0, 0, 0), termination_condition, storage)
 end
 
 function perform_step!(cache::LevenbergMarquardtCache{true, fastls}) where {fastls}
-    @unpack fu1, f, make_new_J = cache
->>>>>>> 786e8d3d
+    @unpack fu1, f, make_new_J, tc_storage = cache
+
+    termination_condition = cache.termination_condition(tc_storage)
+  
     if iszero(fu1)
         cache.force_stop = true
         return nothing
@@ -356,16 +342,11 @@
     return nothing
 end
 
-<<<<<<< HEAD
-function perform_step!(cache::LevenbergMarquardtCache{false})
+function perform_step!(cache::LevenbergMarquardtCache{false, fastls}) where {fastls}
     @unpack fu1, f, make_new_J, tc_storage = cache
 
     termination_condition = cache.termination_condition(tc_storage)
 
-=======
-function perform_step!(cache::LevenbergMarquardtCache{false, fastls}) where {fastls}
-    @unpack fu1, f, make_new_J = cache
->>>>>>> 786e8d3d
     if iszero(fu1)
         cache.force_stop = true
         return nothing

--- conflicted
+++ resolved
@@ -90,7 +90,6 @@
     uf, linsolve, J, fu2, jac_cache, du = jacobian_caches(alg, f, u, p, Val(iip);
         linsolve_kwargs)
 
-<<<<<<< HEAD
     abstol, reltol, termination_condition = _init_termination_elements(abstol,
         reltol,
         termination_condition,
@@ -103,14 +102,8 @@
 
     return NewtonRaphsonCache{iip}(f, alg, u, copy(u), fu1, fu2, du, p, uf, linsolve, J,
         jac_cache, false, maxiters, internalnorm, ReturnCode.Default, abstol, reltol, prob,
-        NLStats(1, 0, 0, 0, 0), LineSearchCache(alg.linesearch, f, u, p, fu1, Val(iip)),
+        NLStats(1, 0, 0, 0, 0), init_linesearch_cache(alg.linesearch, f, u, p, fu1, Val(iip)),
         termination_condition, storage)
-=======
-    return NewtonRaphsonCache{iip}(f, alg, u, fu1, fu2, du, p, uf, linsolve, J,
-        jac_cache, false, maxiters, internalnorm, ReturnCode.Default, abstol, prob,
-        NLStats(1, 0, 0, 0, 0),
-        init_linesearch_cache(alg.linesearch, f, u, p, fu1, Val(iip)))
->>>>>>> 786e8d3d
 end
 
 function perform_step!(cache::NewtonRaphsonCache{true})
